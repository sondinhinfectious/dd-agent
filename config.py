--- conflicted
+++ resolved
@@ -58,12 +58,7 @@
 
 
 def get_version():
-<<<<<<< HEAD
-    return "3.9.2"
-=======
     return "3.10.0"
-
->>>>>>> 956c6759
 
 def skip_leading_wsp(f):
     "Works on a file, returns a file-like object"
