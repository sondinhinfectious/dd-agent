--- conflicted
+++ resolved
@@ -89,8 +89,6 @@
             # Not configured? Not a problem.
             if config.get("varnishstat", None) is None:
                 return False
-<<<<<<< HEAD
-=======
             
             # Get the varnish version from varnishstat
             output, error = subprocess.Popen([config.get("varnishstat"), "-V"],
@@ -115,7 +113,6 @@
                     version = int(m2.group(1))
 
             self.logger.debug("Varnish version: %d" % version)
->>>>>>> 915e9d3e
 
             # Location of varnishstat
             if version <= 2:
