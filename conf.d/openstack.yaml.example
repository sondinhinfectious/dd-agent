init_config:
      # All directives prefixed with a '#' sign are optional and will default to sane values when omitted

      # Where your identity server lives (please omit the trailing slash). Note that the server must support Identity API v3
      keystone_server_url: "https://my-keystone-server.com"

      # Nova API version to use - this check supports v2 and v2.1 (default)
      # nova_api_version: 'v2.1'

      # The authorization scope that will be used to request a token from Identity API v3
      # The auth scope must resolve to 1 of the following structures:
      # {'project': {'name': 'my_project', 'domain': 'my_domain} OR {'project': {'id': 'my_project_id'}}

      auth_scope:
          project:
              id: my_project_id

          # Alternately

          # project:
          #     name: my_project_name
          #     domain:
          #         id: default


      # User credentials
      # Password is the only auth method supported right now
<<<<<<< HEAD
      # To guarantee a uniquely identifiable user expects username, password
      # and user domain id
=======
      # The user identity should resolve to a structure like {'password': 'my_password', 'name': 'my_name', 'domain': {'id': 'my_domain_id'}}
>>>>>>> 8a985aa8
      user:
          password: my_password
          name: datadog
          domain:
<<<<<<< HEAD
               id: default
=======
              id: default
>>>>>>> 8a985aa8

      # IDs of Nova Hypervisors to monitor
      # This is only required when nova_api_version is set to `v2` since
      # indexing hypervsiors is restricted to `admin`s in Compute API v2
      # With v2.1, the check will intelligently discover the locally running
      # hypervisor, based on the hypervisor_hostname

      # hypervisor_ids:
      #    - 1

      # Whether to enable SSL certificate verification for HTTP requests. Defaults to true, you may
      # need to set to False when using self-signed certs
      # ssl_verify: true

      # In some cases, the nova url is returned without the tenant id suffixed
      # e.g. http://172.0.0.1:8774 rather than http://172.0.0.1:8774/<tenant_id>
      # The user can set append_tenant_id` to true manually add this suffix for downstream requests
      # append_tenant_id: false

      # IDs of servers to exclude from monitoring (by default the agent will collect metrics from all guest servers running on the host)
      # exclude_server_ids:
      #    - server_1
      #    - server_2

      # IDs of networks to exclude from monitoring (by default the agent will collect metrics from networks returned by the neutron:get_networks operation)
      # exclude_network_ids:
      #    - network_1

# No need to change this. No instance-level config
instances:
    [{}]<|MERGE_RESOLUTION|>--- conflicted
+++ resolved
@@ -25,21 +25,14 @@
 
       # User credentials
       # Password is the only auth method supported right now
-<<<<<<< HEAD
       # To guarantee a uniquely identifiable user expects username, password
       # and user domain id
-=======
-      # The user identity should resolve to a structure like {'password': 'my_password', 'name': 'my_name', 'domain': {'id': 'my_domain_id'}}
->>>>>>> 8a985aa8
+      # `user` should resolve to a structure like {'password': 'my_password', 'name': 'my_name', 'domain': {'id': 'my_domain_id'}}
       user:
           password: my_password
           name: datadog
           domain:
-<<<<<<< HEAD
-               id: default
-=======
               id: default
->>>>>>> 8a985aa8
 
       # IDs of Nova Hypervisors to monitor
       # This is only required when nova_api_version is set to `v2` since
