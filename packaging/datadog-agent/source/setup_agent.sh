#!/bin/sh

if [ -n "$DD_API_KEY" ]; then
    apikey=$DD_API_KEY
fi

if [ -n "$DD_HOME" ]; then
    dd_home=$DD_HOME
fi

unamestr=`uname`

if [ $(which curl) ]; then
    dl_cmd="curl -k -L -o"
else
    dl_cmd="wget -O"
fi

# create home base for the agent
if [ $apikey ]; then
    if [ $dd_home ]; then
<<<<<<< HEAD
	dd_base=$dd_home
    else
	if [ "$unamestr" = "SunOS" ]; then
	    dd_base="/opt/local/datadog"
	else
	    dd_base=$HOME/.datadog-agent
	fi
    fi
else
    if [ $dd_home ]; then
	dd_base=$dd_home
    else
	if [ "$unamestr" = "SunOS" ]; then
	    dd_base="/opt/local/datadog"
	else
	    dd_base=$HOME/.pup
	fi
=======
  dd_base=$dd_home
    else
  if [ "$unamestr" = "SunOS" ]; then
      dd_base="/opt/local/datadog"
  else
      dd_base=$HOME/.datadog-agent
  fi
    fi
else
    if [ $dd_home ]; then
  dd_base=$dd_home
    else
  if [ "$unamestr" = "SunOS" ]; then
      dd_base="/opt/local/datadog"
  else
      dd_base=$HOME/.pup
  fi
>>>>>>> c62b7552
    fi
fi
mkdir -p $dd_base

# set up a virtual env
$dl_cmd $dd_base/virtualenv.py https://raw.github.com/pypa/virtualenv/develop/virtualenv.py
python $dd_base/virtualenv.py $dd_base/venv
. $dd_base/venv/bin/activate

# install dependencies
pip install tornado

# figure out where to pull from
if [ "$unamestr" = "SunOS" ]; then
    tag="smartos-release"
else
    tag="pup-release"
fi

# set up the agent
mkdir -p $dd_base/agent
$dl_cmd $dd_base/agent.tar.gz https://github.com/DataDog/dd-agent/tarball/$tag
tar -xz -C $dd_base/agent --strip-components 1 -f $dd_base/agent.tar.gz
if [ $apikey ]; then
    sed "s/api_key:.*/api_key: $apikey/" $dd_base/agent/datadog.conf.example > $dd_base/agent/datadog.conf.1
else
    sed "s/api_key:.*/api_key: pup/" $dd_base/agent/datadog.conf.example > $dd_base/agent/datadog.conf.1
fi
sed "s/# use_pup:.*/use_pup: yes/" $dd_base/agent/datadog.conf.1 > $dd_base/agent/datadog.conf
mkdir -p $dd_base/bin
cp $dd_base/agent/packaging/datadog-agent/source/agent $dd_base/bin/agent
chmod +x $dd_base/bin/agent

# This is the script that will be used by SMF
if [ "$unamestr" = "SunOS" ]; then
    cp $dd_base/agent/packaging/datadog-agent/smartos/dd-agent $dd_base/bin/dd-agent
    chmod +x $dd_base/bin/dd-agent
fi

# set up supervisor
mkdir -p $dd_base/supervisord/logs
pip install supervisor
cp $dd_base/agent/packaging/datadog-agent/source/supervisord.conf $dd_base/supervisord/supervisord.conf

if [ "$unamestr" = "Darwin" ]; then
    # prepare launchd
    mkdir -p $dd_base/launchd/logs
    touch $dd_base/launchd/logs/launchd.log
    sed "s|AGENT_BASE|$dd_base|; s|USER_NAME|$(whoami)|" $dd_base/agent/packaging/datadog-agent/osx/com.datadoghq.Agent.plist.example > $dd_base/launchd/com.datadoghq.Agent.plist
fi

# consolidate logging
mkdir -p $dd_base/logs
ln -s $dd_base/supervisord/logs $dd_base/logs/supervisord
if [ "$unamestr" = "Darwin" ]; then
    ln -s $dd_base/launchd/logs $dd_base/logs/launchd
fi

# clean up
rm $dd_base/virtualenv.py
rm $dd_base/virtualenv.pyc
rm $dd_base/agent.tar.gz
rm $dd_base/agent/datadog.conf.1

# run agent
cd $dd_base
supervisord -c $dd_base/supervisord/supervisord.conf > /dev/null 2>&1 &
agent_pid=$!
trap "{ kill $agent_pid; exit 255; }" INT TERM
trap "{ kill $agent_pid; exit; }" EXIT

# regular agent install
if [ $apikey ]; then

    # wait for metrics to be submitted
    printf "\033[32m
Your agent has started up for the first time. We're currently
verifying that data is being submitted. You should see your agent show
up in Datadog within a few seconds at:

    https://app.datadoghq.com/account/settings#agent\033[0m

Waiting for metrics..."

    c=0
    while [ "$c" -lt "30" ]; do
        sleep 1
        echo -n "."
        c=$(($c+1))
    done

    curl -f http://localhost:17123/status?threshold=0 > /dev/null 2>&1
    success=$?
    while [ "$success" -gt "0" ]; do
        sleep 1
        echo -n "."
        curl -f http://localhost:17123/status?threshold=0 > /dev/null 2>&1
        success=$?
    done

    # print instructions
    printf "\033[32m

Success! Your agent is functioning properly, and will continue to run
in the foreground. To stop it, simply press CTRL-C. To start it back
up again in the foreground, run:

cd $dd_base
sh bin/agent

"

    if [ "$unamestr" = "Darwin" ]; then
    echo "To set it up as a daemon that always runs in the background
while you're logged in, run:

    mkdir -p ~/Library/LaunchAgents
    cp $dd_base/launchd/com.datadoghq.Agent.plist ~/Library/LaunchAgents/.
    launchctl load -w ~/Library/LaunchAgents/com.datadoghq.Agent.plist
"
    elif [ "$unamestr" = "SunOS" ]; then
    echo "To set it up as a daemon that always runs in the background,
    run as root or via sudo:

    svccfg import $dd_base/agent/packaging/datadog-agent/smartos/dd-agent.xml
    svcadm enable site/datadog
    svcs datadog
"
    fi

    printf "\033[0m"

# pup install
else

    # print instructions
    printf "\033[32m

Success! Pup is installed and functioning properly, and will continue to
run in the foreground. To stop it, simply press CTRL-C. To start it back
up again in the foreground, run:

    cd $dd_base
    sh bin/agent
"

    if [ "$unamestr" = "Darwin" ]; then
    echo "To set it up as a daemon that always runs in the background
while you're logged in, run:

    mkdir -p ~/Library/LaunchAgents
    cp $dd_base/launchd/com.datadoghq.Agent.plist ~/Library/LaunchAgents/.
    launchctl load -w ~/Library/LaunchAgents/com.datadoghq.Agent.plist
"
    fi

    printf "\033[0m"
fi

wait $agent_pid<|MERGE_RESOLUTION|>--- conflicted
+++ resolved
@@ -19,25 +19,6 @@
 # create home base for the agent
 if [ $apikey ]; then
     if [ $dd_home ]; then
-<<<<<<< HEAD
-	dd_base=$dd_home
-    else
-	if [ "$unamestr" = "SunOS" ]; then
-	    dd_base="/opt/local/datadog"
-	else
-	    dd_base=$HOME/.datadog-agent
-	fi
-    fi
-else
-    if [ $dd_home ]; then
-	dd_base=$dd_home
-    else
-	if [ "$unamestr" = "SunOS" ]; then
-	    dd_base="/opt/local/datadog"
-	else
-	    dd_base=$HOME/.pup
-	fi
-=======
   dd_base=$dd_home
     else
   if [ "$unamestr" = "SunOS" ]; then
@@ -55,7 +36,6 @@
   else
       dd_base=$HOME/.pup
   fi
->>>>>>> c62b7552
     fi
 fi
 mkdir -p $dd_base
